--- conflicted
+++ resolved
@@ -145,13 +145,8 @@
         // Encrypt the message
         const encrypted = await client.nip04Encrypt(thirdPartyPubkey, message);
 
-<<<<<<< HEAD
-        // Decrypt the message
-        const _decrypted = await client.nip04Decrypt(
-=======
         // Decrypt the message and verify round trip
         const decrypted = await client.nip04Decrypt(
->>>>>>> 69b94976
           thirdPartyPubkey,
           encrypted,
         );
