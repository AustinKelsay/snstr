--- conflicted
+++ resolved
@@ -57,12 +57,9 @@
 - **NIP-46**: Remote signing (bunker) support for secure key management
 - **NIP-57**: Lightning Zaps protocol for Bitcoin payments via Lightning
 - **NIP-47**: Nostr Wallet Connect for secure wallet communication
-<<<<<<< HEAD
 - **NIP-50**: Search capability via `search` subscription filters
-=======
 - **NIP-65**: Relay List metadata for read/write relay preferences
 - **NIP-66**: Relay discovery and liveness monitoring
->>>>>>> f372583f
 
 For detailed information on each implementation, see the corresponding directories in the `src/` directory (e.g., `src/nip01/`, `src/nip04/`, etc.).
 
