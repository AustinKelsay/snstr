--- conflicted
+++ resolved
@@ -209,7 +209,9 @@
   TransactionType,
 } from "./nip47";
 
-<<<<<<< HEAD
+// NIP-65: Relay List Metadata
+export { createRelayListEvent, parseRelayList, getReadRelays, getWriteRelays, RELAY_LIST_KIND, RelayListEntry, RelayListEvent } from "./nip65";
+
 // NIP-66: Relay Discovery and Liveness Monitoring
 export {
   RELAY_DISCOVERY_KIND,
@@ -218,8 +220,4 @@
   parseRelayDiscoveryEvent,
   createRelayMonitorAnnouncement,
   parseRelayMonitorAnnouncement,
-} from "./nip66";
-=======
-// NIP-65: Relay List Metadata
-export { createRelayListEvent, parseRelayList, getReadRelays, getWriteRelays, RELAY_LIST_KIND, RelayListEntry, RelayListEvent } from "./nip65";
->>>>>>> e2f3df0d
+} from "./nip66";